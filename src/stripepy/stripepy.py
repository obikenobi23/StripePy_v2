--- conflicted
+++ resolved
@@ -1,10 +1,6 @@
 import pathlib
 import time
-<<<<<<< HEAD
-from typing import List, Tuple
-=======
 from typing import Dict, List, Tuple, Union
->>>>>>> 689cbbae
 
 import h5py
 import matplotlib.pyplot as plt
@@ -41,89 +37,6 @@
     return Iproc
 
 
-<<<<<<< HEAD
-def _compute_global_pseudodistribution(T: ss.csr_matrix) -> NDArray[np.float64]:
-    # This function takes as input a matrix marginalize it, scales it so that maximum is 1, and then smooth it
-    pd = np.squeeze(np.asarray(np.sum(T, axis=0)))  # marginalization
-    pd /= np.max(pd)  # scaling
-    pd = np.maximum(regressions._compute_wQISA_predictions(pd, 11), pd)  # smoothing
-    return pd
-
-
-def _sort_extrema_by_coordinate(ps_ePs: List[int], pers_of_ps_ePs: List[float]) -> Tuple[List[int], List[float]]:
-
-    # This function takes:
-    # -) a list containing the location of the local maximum points, and
-    # -) a list containing the corresponding values of topological persistence (so, they have same length).
-    # The input maximum points (and the topological persistences) are sorted w.r.t. their topological persistence.
-    # The aim of the function is to permute these lists so that local maximum points are now sorted w.r.t.
-    # their coordinates (from smallest to highest)
-    # Some notation:
-    # ps = persistence-sorted
-    # ePs = extremum points
-    # pers = topological persistence
-
-    permutation_ps2cs_ePs = np.argsort(ps_ePs)
-
-    # Maximum and minimum points sorted w.r.t. coordinates: actual application of permutations
-    cs_ePs = np.array(ps_ePs)[permutation_ps2cs_ePs].tolist()
-    cs_pers_of_ePs = np.array(pers_of_ps_ePs)[permutation_ps2cs_ePs].tolist()
-
-    return cs_ePs, cs_pers_of_ePs
-
-
-def _find_seeds_in_RoI(
-    seeds: List[int], left_bound_RoI: int, right_bound_RoI: int
-) -> Tuple[NDArray[np.int64], List[int]]:
-
-    # This function takes as input a list of seeds, the left and right boundaries of the region of interest (RoI) in
-    # matricial coordinates, and returns.
-    # an nd.array that contains the indices of those seeds within the boundaries
-    # a list of int, which are the actual coordinates of the seeds within the boundaries
-
-    # Find sites within the range of interest -- lower-triangular:
-    ids_seeds_in_RoI = np.where((left_bound_RoI <= np.array(seeds)) & (np.array(seeds) <= right_bound_RoI))[0]
-    seeds_in_RoI = np.array(seeds)[ids_seeds_in_RoI].tolist()
-
-    return ids_seeds_in_RoI, seeds_in_RoI
-
-
-def _store_results(
-    hf: h5py._hl.group.Group,
-    pd: NDArray[np.float64],
-    min_points: List[int],
-    pers_of_min_points: List[float],
-    max_points: List[int],
-    pers_of_max_points: List[float],
-    thresh_pers_type: str,
-    min_persistence: float,
-):
-    hf.create_dataset("pseudo-distribution", data=np.array(pd))
-    hf.create_dataset("minima_pts_and_persistence", data=np.array([min_points, pers_of_min_points]))
-    hf.create_dataset("maxima_pts_and_persistence", data=np.array([max_points, pers_of_max_points]))
-    hf.parent.attrs["thresholding_type"] = thresh_pers_type
-    hf.parent.attrs["min_persistence_used"] = min_persistence
-
-
-def step_1(I, genomic_belt, resolution, RoI=None, output_folder=None):
-
-    print("1.1) Log-transformation...")
-    Iproc = log_transform(I)
-
-    print("1.2) Focusing on a neighborhood of the main diagonal...")
-    matrix_belt = int(genomic_belt / resolution)
-
-    LT_Iproc = ss.tril(Iproc, k=0, format="csr") - ss.tril(Iproc, k=-matrix_belt, format="csr")
-    UT_Iproc = ss.triu(Iproc, k=0, format="csr") - ss.triu(Iproc, k=matrix_belt, format="csr")
-
-    # Scaling
-    print("1.3) Projection onto [0, 1]...")
-    scaling_factor_Iproc = Iproc.max()
-    Iproc /= scaling_factor_Iproc
-    LT_Iproc /= scaling_factor_Iproc
-    UT_Iproc /= scaling_factor_Iproc
-
-=======
 def _band_extraction(I: ss.csr_matrix, resolution: int, genomic_belt: int) -> Tuple[ss.csr_matrix, ss.csr_matrix]:
     """
     Given a symmetric sparse matrix in CSR format, do the following:
@@ -229,7 +142,6 @@
     """
 
     # TODO rea1991 Once there is better test coverage, rewrite this as suggested in in #16
->>>>>>> 689cbbae
     if RoI is not None:
         print("1.4) Extracting a Region of Interest (RoI) for plot purposes...")
         I_RoI = _extract_RoIs(I, RoI)
@@ -256,6 +168,69 @@
     else:
         Iproc_RoI = None  # TODO handle this case in _extract_RoIs
     return Iproc_RoI
+
+
+def _compute_global_pseudodistribution(T: ss.csr_matrix) -> NDArray[np.float64]:
+    # This function takes as input a matrix marginalize it, scales it so that maximum is 1, and then smooth it
+    pd = np.squeeze(np.asarray(np.sum(T, axis=0)))  # marginalization
+    pd /= np.max(pd)  # scaling
+    pd = np.maximum(regressions._compute_wQISA_predictions(pd, 11), pd)  # smoothing
+    return pd
+
+
+def _sort_extrema_by_coordinate(ps_ePs: List[int], pers_of_ps_ePs: List[float]) -> Tuple[List[int], List[float]]:
+
+    # This function takes:
+    # -) a list containing the location of the local maximum points, and
+    # -) a list containing the corresponding values of topological persistence (so, they have same length).
+    # The input maximum points (and the topological persistences) are sorted w.r.t. their topological persistence.
+    # The aim of the function is to permute these lists so that local maximum points are now sorted w.r.t.
+    # their coordinates (from smallest to highest)
+    # Some notation:
+    # ps = persistence-sorted
+    # ePs = extremum points
+    # pers = topological persistence
+
+    permutation_ps2cs_ePs = np.argsort(ps_ePs)
+
+    # Maximum and minimum points sorted w.r.t. coordinates: actual application of permutations
+    cs_ePs = np.array(ps_ePs)[permutation_ps2cs_ePs].tolist()
+    cs_pers_of_ePs = np.array(pers_of_ps_ePs)[permutation_ps2cs_ePs].tolist()
+
+    return cs_ePs, cs_pers_of_ePs
+
+
+def _find_seeds_in_RoI(
+    seeds: List[int], left_bound_RoI: int, right_bound_RoI: int
+) -> Tuple[NDArray[np.int64], List[int]]:
+
+    # This function takes as input a list of seeds, the left and right boundaries of the region of interest (RoI) in
+    # matricial coordinates, and returns.
+    # an nd.array that contains the indices of those seeds within the boundaries
+    # a list of int, which are the actual coordinates of the seeds within the boundaries
+
+    # Find sites within the range of interest -- lower-triangular:
+    ids_seeds_in_RoI = np.where((left_bound_RoI <= np.array(seeds)) & (np.array(seeds) <= right_bound_RoI))[0]
+    seeds_in_RoI = np.array(seeds)[ids_seeds_in_RoI].tolist()
+
+    return ids_seeds_in_RoI, seeds_in_RoI
+
+
+def _store_results(
+    hf: h5py._hl.group.Group,
+    pd: NDArray[np.float64],
+    min_points: List[int],
+    pers_of_min_points: List[float],
+    max_points: List[int],
+    pers_of_max_points: List[float],
+    thresh_pers_type: str,
+    min_persistence: float,
+):
+    hf.create_dataset("pseudo-distribution", data=np.array(pd))
+    hf.create_dataset("minima_pts_and_persistence", data=np.array([min_points, pers_of_min_points]))
+    hf.create_dataset("maxima_pts_and_persistence", data=np.array([max_points, pers_of_max_points]))
+    hf.parent.attrs["thresholding_type"] = thresh_pers_type
+    hf.parent.attrs["min_persistence_used"] = min_persistence
 
 
 def step_1(I, genomic_belt, resolution, RoI=None, output_folder=None):
