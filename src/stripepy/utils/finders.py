--- conflicted
+++ resolved
@@ -230,39 +230,20 @@
 
     # Lower-triangular part of the Hi-C matrix:
     if where == "lower":
-<<<<<<< HEAD
         Vdomains_and_peaks = map(
             partial(find_lower_v_domain, I, VIoIs2plot, threshold_cut, max_height, min_persistence, output_folder),
             iterable_input,
         )
-=======
-
-        with Pool() as pool:
-            Vdomains_and_peaks = pool.map(
-                partial(find_lower_v_domain, I, VIoIs2plot, threshold_cut, max_height, min_persistence, output_folder),
-                iterable_input,
-            )
->>>>>>> d26a2536
 
         VIoIs, peak_locs = list(zip(*Vdomains_and_peaks))
 
     # Upper-triangular part of the Hi-C matrix:
     elif where == "upper":
         # HIoIs = pool.map(partial(find_h_domain, pd), iterable_input)
-
-<<<<<<< HEAD
         Vdomains_and_peaks = map(
             partial(find_upper_v_domain, I, VIoIs2plot, threshold_cut, max_height, min_persistence, output_folder),
             iterable_input,
         )
-=======
-        with Pool() as pool:
-            # HIoIs = pool.map(partial(find_h_domain, pd), iterable_input)
-            Vdomains_and_peaks = pool.map(
-                partial(find_upper_v_domain, I, VIoIs2plot, threshold_cut, max_height, min_persistence, output_folder),
-                iterable_input,
-            )
->>>>>>> d26a2536
 
         VIoIs, peak_locs = list(zip(*Vdomains_and_peaks))
 
