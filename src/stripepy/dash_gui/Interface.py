--- conflicted
+++ resolved
@@ -4,10 +4,7 @@
 
 import pathlib
 
-<<<<<<< HEAD
-=======
 import hictkpy as htk
->>>>>>> 27c78c80
 import numpy as np
 import plotly.express as px
 from ColorScales import color_scale
@@ -40,12 +37,6 @@
 from stripepy.cli import call
 from stripepy.io import ProcessSafeLogger
 
-from stripepy.cli import call
-
-# from stripepy.io.logging import ProcessSafeLogger
-# from stripepy.io import logging
-
-
 app = Dash(__name__)
 
 hictk_reader = HiCObject()
@@ -66,220 +57,6 @@
                 ),
                 html.Div(
                     [  # Right side of screen
-<<<<<<< HEAD
-                        html.Div(
-                            [
-                                dcc.Input(
-                                    placeholder="File path",
-                                    type="text",
-                                    value="",
-                                    id="file-path",
-                                    style={"width": 300, "fontSize": 20},
-                                ),
-                                dcc.Input(
-                                    placeholder="Resolution",
-                                    type="number",
-                                    value="",
-                                    id="resolution",
-                                    style={"width": 300, "fontSize": 20},
-                                ),
-                            ],
-                        ),
-                        html.Button(
-                            id="submit-file",
-                            n_clicks=0,
-                            children="Submit",
-                            style={"marginBottom": 100},
-                        ),
-                        html.Div(
-                            [
-                                dcc.Input(
-                                    placeholder="[Chromosome name]:start_number-end_number",
-                                    type="text",
-                                    value="",
-                                    id="chromosome-name",
-                                    disabled=True,
-                                    style={"width": 700, "fontSize": 20},
-                                ),
-                                dcc.Dropdown(
-                                    options=["Hi-C", *px.colors.named_colorscales()],
-                                    placeholder="Color map",
-                                    value=None,
-                                    id="color-map",
-                                    disabled=True,
-                                    style={"width": 300, "fontSize": 20},
-                                ),
-                            ],
-                            style={"height": 60, "width": 800, "display": "block"},
-                        ),
-                        dcc.Dropdown(
-                            options=["KR", "VC", "VC_SQRT"],
-                            placeholder="Normalization",
-                            value="KR",
-                            id="normalization",
-                        ),
-                        html.Button(
-                            n_clicks=0,
-                            children="Submit",
-                            id="submit-chromosome",
-                            disabled=True,
-                            style={"marginBottom": 60},
-                        ),
-                        html.Div(
-                            [
-                                "genomic belt ",
-                                dcc.Input(
-                                    type="number",
-                                    value=5_000_000,
-                                    id="gen-belt-input",
-                                    style={"width": 300},
-                                ),
-                            ],
-                            style={"marginTop": 40},
-                        ),
-                        html.Div(
-                            [
-                                "max width ",
-                                dcc.Input(
-                                    type="number",
-                                    value=100_000,
-                                    id="max-width-input",
-                                    style={"width": 300},
-                                ),
-                            ],
-                            style={"marginTop": 40},
-                        ),
-                        html.Div(
-                            [
-                                "global minimum persistence ",
-                                dcc.Input(
-                                    type="number",
-                                    value=0.04,
-                                    id="glob-pers-input",
-                                    style={"width": 300},
-                                ),
-                            ],
-                            style={"marginTop": 40},
-                        ),
-                        html.Div(
-                            [
-                                "constrain heights ",
-                                dcc.Dropdown(
-                                    options=["True", "False"],
-                                    value="False",
-                                    id="constrain-heights-input",
-                                    style={"width": 300},
-                                ),
-                            ],
-                            style={"marginTop": 40},
-                        ),
-                        html.Div(
-                            [
-                                "local minimal persistence ",
-                                dcc.Input(
-                                    type="number",
-                                    value=0.33,
-                                    id="loc-min-pers-input",
-                                ),
-                            ],
-                            style={"marginTop": 40},
-                        ),
-                        html.Div(
-                            [
-                                "local trend minimum ",
-                                dcc.Input(
-                                    type="number",
-                                    value=0.25,
-                                    id="loc-trend-input",
-                                    style={"width": 300},
-                                ),
-                            ],
-                            style={"marginTop": 40},
-                        ),
-                        html.Div(
-                            [
-                                "force ",
-                                dcc.Dropdown(
-                                    options=["True", "False"],
-                                    value="False",
-                                    id="force-input",
-                                    style={"width": 300},
-                                ),
-                            ],
-                            style={"marginTop": 40},
-                        ),
-                        html.Div(
-                            [
-                                "nproc",
-                                dcc.Input(
-                                    type="number",
-                                    value=1,
-                                    id="nproc-input",
-                                    style={"width": 300},
-                                ),
-                            ],
-                            style={"marginTop": 40},
-                        ),
-                        html.Div(
-                            [
-                                "minimum chromosome size ",
-                                dcc.Input(
-                                    type="number",
-                                    value=2_000_000,
-                                    id="min-chrom-size-input",
-                                ),
-                            ],
-                            style={"marginTop": 40},
-                        ),
-                        html.Div(
-                            [
-                                "verbosity ",
-                                dcc.Dropdown(
-                                    options=["debug", "info", "warning", "error", "critical"],
-                                    value="info",
-                                    id="verbosity-input",
-                                    style={"width": 300},
-                                ),
-                            ],
-                            style={"marginTop": 40},
-                        ),
-                        html.Div(
-                            [
-                                "relative change ",
-                                dcc.Input(
-                                    type="number",
-                                    value=0.5,
-                                    id="rel-change-input",
-                                    style={"width": 300},
-                                ),
-                            ],
-                            style={"marginTop": 40},
-                        ),
-                        html.Div(
-                            [
-                                "stripe type ",
-                                dcc.Input(
-                                    type="number",
-                                    value=0.5,
-                                    id="stripe-type-input",
-                                    style={"width": 300},
-                                ),
-                            ],
-                            style={"marginTop": 40},
-                        ),
-                        html.Button(
-                            n_clicks=0,
-                            children="call stripes",
-                            id="start-calling",
-                            disabled=False,
-                            style={
-                                "marginBottom": 30,
-                                "marginTop": 30,
-                                "display": "block",
-                                "background-color": "mediumSlateBlue",
-                            },
-                        ),
-=======
                         render_filepath(),
                         render_resolution(),
                         render_chromosome_name(),
@@ -299,7 +76,6 @@
                         render_relative_change(),
                         render_stripe_type(),
                         render_stripe_calling_button(),
->>>>>>> 27c78c80
                     ],
                     style={"marginTop": 95},
                 ),
@@ -410,10 +186,7 @@
     State("normalization", "value"),
     # State("rel-change-input", "value"),
     # State("stripe-type-input", "value"),
-<<<<<<< HEAD
-=======
     State("file-path", "value"),
->>>>>>> 27c78c80
     prevent_initial_call=True,
     running=[
         (Output("start-calling", "disabled"), True, False),
@@ -442,29 +215,6 @@
     # rel_change,
     # loc_trend,
     # stripe_type,
-<<<<<<< HEAD
-):
-    call.run(
-        chromosome_name,
-        resolution,
-        pathlib.Path("./tmp/called_stripes"),  # output file
-        gen_belt,
-        max_width,  # What is max width?
-        glob_pers,  # glob_pers_min, or maybe loc_pers_min?
-        constrain_heights,  # constrain heights
-        loc_pers_min,  # loc_pers_min
-        loc_trend_min,
-        force,  # force
-        nproc,  # nproc
-        min_chrom_size,  # min_chrom_size
-        verbosity,
-        main_logger=ProcessSafeLogger,  # main_logger,
-        # roi,
-        # log_file,
-        # plot_dir,
-        normalization=normalization,
-    )
-=======
     path,
 ):
     with ProcessSafeLogger(
@@ -495,7 +245,6 @@
             # plot_dir,
             normalization=normalization,
         )
->>>>>>> 27c78c80
 
 
 # import webbrowser
