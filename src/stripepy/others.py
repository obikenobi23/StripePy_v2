# Copyright (C) 2024 Andrea Raffo <andrea.raffo@ibv.uio.no>
#
# SPDX-License-Identifier: MIT

import os

import h5py
import hictkpy
<<<<<<< HEAD
=======
import numpy as np
import structlog

from . import IO
>>>>>>> 98b94f22


def _raise_invalid_bin_type_except(f: hictkpy.File):
    raise RuntimeError(f"Only files with a uniform bin size are supported, found \"{f.attributes()['bin-type']}\".")


<<<<<<< HEAD
def open_matrix_file_checked(path: os.PathLike, resolution: int) -> hictkpy.File:
=======
def cmap_loading(path: os.PathLike, resolution: int):
    logger = structlog.get_logger()
    logger.info('validating file "%s" (%dbp)...', path, resolution)

>>>>>>> 98b94f22
    try:
        if not isinstance(resolution, int):
            raise TypeError("resolution must be an integer.")

        if resolution <= 0:
            raise ValueError("resolution must be greater than zero.")

        if hictkpy.is_scool_file(path):
            raise RuntimeError(".scool files are not currently supported.")
        if hictkpy.is_cooler(path):
            f = hictkpy.File(path)
            if f.resolution() == 0:
                _raise_invalid_bin_type_except(f)
            if f.resolution() != resolution:
                raise RuntimeError(f"expected {resolution} resolution, found {f.resolution()}.")
        else:
            f = hictkpy.MultiResFile(path)[resolution]
    except RuntimeError as e:
        raise RuntimeError(f'error opening file "{path}"') from e

    if f.attributes().get("bin-type", "fixed") != "fixed":
        _raise_invalid_bin_type_except(f)
    logger.info('file "%s" successfully validated', path)

<<<<<<< HEAD
    return f
=======
    # Retrieve metadata:
    chr_starts = [0]  # left ends of each chromosome  (in matrix coordinates)
    chr_ends = []  # right ends of each chromosome (in matrix coordinates)
    chr_sizes = []  # integer bp lengths, one per chromosome
    logger.info('reading chromosomes from file "%s"...', path)
    for bp_length in f.chromosomes().values():
        chr_sizes.append(bp_length)
        chr_ends.append(chr_starts[-1] + int(np.ceil(bp_length / resolution)))
        chr_starts.append(chr_ends[-1])
    chr_starts.pop(-1)

    logger.info("successfully read %d chromosomes!", len(chr_starts))
    return f, chr_starts, chr_ends, chr_sizes


def chromosomes_to_study(chromosomes, length_in_bp, min_size_allowed):
    logger = structlog.get_logger()
    logger.debug("removing short chromosomes from the list of chromosomes to study...")
    # Extract the list of chromosomes:
    chr_ids = list(range(len(chromosomes)))
    c_pairs = list(zip(chr_ids, chromosomes))

    # Remove overly-short chromosomes:
    surviving_indices = [i for i, e in enumerate(length_in_bp) if e > min_size_allowed]
    deleted_indices = [i for i, e in enumerate(length_in_bp) if e <= min_size_allowed]
    if len(deleted_indices) > 0:

        logger.warning(
            "the following chromosome are discarded because they are shorter than --min-chrom-size=%d bp: %s",
            min_size_allowed,
            ", ".join(chromosomes[i] for i in deleted_indices),
        )
        c_pairs = [c_pairs[i] for i in surviving_indices]

        # If there is no chromosome left, exit:
        if len(c_pairs) == 0:
            raise ValueError("All chromosomes have been discarded! Please decrease the parameter --min-chrom-size")

    logger.debug(
        "keeping %d/%d chromosomes (--min-chrom-size=%d)", len(surviving_indices), len(chromosomes), min_size_allowed
    )
>>>>>>> 98b94f22


def define_RoI(where_roi: str, chr_end: int, resolution: int):
    assert chr_end > 0
    assert resolution > 0

    # Region of Interest (RoI) in genomic and matrix coordinates:
    if where_roi == "middle":
        RoI_length = 2000000
        e1 = (chr_end - RoI_length) / 2
        e2 = e1 + RoI_length
        RoI = dict()
        RoI["genomic"] = [int(e1), int(e2), int(e1), int(e2)]  # genomic coordinates
        RoI["matrix"] = [int(roi / resolution) for roi in RoI["genomic"]]  # matrix coordinates
    elif where_roi == "start":
        RoI_length = 2000000
        e1 = 0
        e2 = e1 + RoI_length
        RoI = dict()
        RoI["genomic"] = [int(e1), int(e2), int(e1), int(e2)]  # genomic coordinates
        RoI["matrix"] = [int(roi / resolution) for roi in RoI["genomic"]]  # matrix coordinates
    else:
        RoI = None

    return RoI


# Define a function to visit groups and save terminal group names in a list
def save_terminal_groups(name, obj):
    group_names = []
    if isinstance(obj, h5py.Group):
        has_subgroups = any(isinstance(child_obj, h5py.Group) for _, child_obj in obj.items())
        if not has_subgroups:
            group_names.append(name)
    return group_names


# Define a function to visit datasets and save their names in a list
def save_all_datasets(name, obj):
    dataset_names = []
    if isinstance(obj, h5py.Dataset):  # check if obj is a group or dataset
        dataset_names.append(name)
    return dataset_names<|MERGE_RESOLUTION|>--- conflicted
+++ resolved
@@ -6,27 +6,17 @@
 
 import h5py
 import hictkpy
-<<<<<<< HEAD
-=======
-import numpy as np
 import structlog
-
-from . import IO
->>>>>>> 98b94f22
 
 
 def _raise_invalid_bin_type_except(f: hictkpy.File):
     raise RuntimeError(f"Only files with a uniform bin size are supported, found \"{f.attributes()['bin-type']}\".")
 
 
-<<<<<<< HEAD
 def open_matrix_file_checked(path: os.PathLike, resolution: int) -> hictkpy.File:
-=======
-def cmap_loading(path: os.PathLike, resolution: int):
     logger = structlog.get_logger()
     logger.info('validating file "%s" (%dbp)...', path, resolution)
 
->>>>>>> 98b94f22
     try:
         if not isinstance(resolution, int):
             raise TypeError("resolution must be an integer.")
@@ -51,51 +41,7 @@
         _raise_invalid_bin_type_except(f)
     logger.info('file "%s" successfully validated', path)
 
-<<<<<<< HEAD
     return f
-=======
-    # Retrieve metadata:
-    chr_starts = [0]  # left ends of each chromosome  (in matrix coordinates)
-    chr_ends = []  # right ends of each chromosome (in matrix coordinates)
-    chr_sizes = []  # integer bp lengths, one per chromosome
-    logger.info('reading chromosomes from file "%s"...', path)
-    for bp_length in f.chromosomes().values():
-        chr_sizes.append(bp_length)
-        chr_ends.append(chr_starts[-1] + int(np.ceil(bp_length / resolution)))
-        chr_starts.append(chr_ends[-1])
-    chr_starts.pop(-1)
-
-    logger.info("successfully read %d chromosomes!", len(chr_starts))
-    return f, chr_starts, chr_ends, chr_sizes
-
-
-def chromosomes_to_study(chromosomes, length_in_bp, min_size_allowed):
-    logger = structlog.get_logger()
-    logger.debug("removing short chromosomes from the list of chromosomes to study...")
-    # Extract the list of chromosomes:
-    chr_ids = list(range(len(chromosomes)))
-    c_pairs = list(zip(chr_ids, chromosomes))
-
-    # Remove overly-short chromosomes:
-    surviving_indices = [i for i, e in enumerate(length_in_bp) if e > min_size_allowed]
-    deleted_indices = [i for i, e in enumerate(length_in_bp) if e <= min_size_allowed]
-    if len(deleted_indices) > 0:
-
-        logger.warning(
-            "the following chromosome are discarded because they are shorter than --min-chrom-size=%d bp: %s",
-            min_size_allowed,
-            ", ".join(chromosomes[i] for i in deleted_indices),
-        )
-        c_pairs = [c_pairs[i] for i in surviving_indices]
-
-        # If there is no chromosome left, exit:
-        if len(c_pairs) == 0:
-            raise ValueError("All chromosomes have been discarded! Please decrease the parameter --min-chrom-size")
-
-    logger.debug(
-        "keeping %d/%d chromosomes (--min-chrom-size=%d)", len(surviving_indices), len(chromosomes), min_size_allowed
-    )
->>>>>>> 98b94f22
 
 
 def define_RoI(where_roi: str, chr_end: int, resolution: int):
