# Copyright (C) 2024 Roberto Rossini <roberroso@uio.no>
#
# SPDX-License-Identifier: MIT

import logging
import pathlib
from typing import Union

from .cli import call, download, setup, view


def _setup_mpl_backend():
    # This is very important, as some plotting operations are performed concurrently
    # using multiprocessing.
    # If the wrong backend is selected (e.g. tkinter) this can lead to the whole OS freezing
    import matplotlib

    matplotlib.use("Agg")


def _setup_logger(level: str, file: Union[pathlib.Path, None] = None):
    fmt = "[%(asctime)s] %(levelname)s: %(message)s"
    try:
        if file is not None:
            file.parent.mkdir(parents=True, exist_ok=True)

        # TODO is it ok to overwrite existing logs?
        logging.basicConfig(filename=file, level=level, format=fmt)
        logging.getLogger().setLevel(level)
    except Exception as e:  # noqa

        logging.basicConfig(level=level, format=fmt)
        logging.getLogger().setLevel(level)

        if file is not None:
            logging.warning('failed to initialize log file "%s" for writing: %s', file, e)


def main():
    subcommand, args = setup.parse_args()
    verbosity = args["verbosity"].upper()

    if subcommand == "call":
<<<<<<< HEAD
        _setup_logger(verbosity, args["output_folder"] / "log.txt")
=======
        _setup_mpl_backend()
>>>>>>> edef2bb0
        return call.run(**args)
    if subcommand == "download":
        _setup_logger(verbosity)
        return download.run(**args)
    if subcommand == "view":
        return view.run(**args)

    raise NotImplementedError


if __name__ == "__main__":
    main()<|MERGE_RESOLUTION|>--- conflicted
+++ resolved
@@ -37,18 +37,14 @@
 
 
 def main():
-    subcommand, args = setup.parse_args()
-    verbosity = args["verbosity"].upper()
+    subcommand, args, verbosity = setup.parse_args()
 
     if subcommand == "call":
-<<<<<<< HEAD
-        _setup_logger(verbosity, args["output_folder"] / "log.txt")
-=======
         _setup_mpl_backend()
->>>>>>> edef2bb0
+        _setup_logger(verbosity.upper(), args["configs_output"]["output_folder"] / "log.txt")
         return call.run(**args)
     if subcommand == "download":
-        _setup_logger(verbosity)
+        _setup_logger(verbosity.upper())
         return download.run(**args)
     if subcommand == "view":
         return view.run(**args)
