# Copyright (C) 2024 Andrea Raffo <andrea.raffo@ibv.uio.no>
#
# SPDX-License-Identifier: MIT

import contextlib
import json
import multiprocessing as mp
import pathlib
import sys
import time
from typing import Any, Dict, List, Tuple

import alive_progress as ap
import numpy as np
import pandas as pd
import structlog

from stripepy import IO, others, stripepy
from stripepy.utils.common import pretty_format_elapsed_time


def _generate_metadata_attribute(configs_input: Dict[str, Any], configs_thresholds: Dict[str, Any]) -> Dict[str, Any]:
    return {
        "constrain-heights": configs_thresholds["constrain_heights"],
        "genomic-belt": configs_input["genomic_belt"],
        "global-persistence-minimum": configs_thresholds["glob_pers_min"],
        "local-persistence-minimum": configs_thresholds["loc_pers_min"],
        "local-trend-minimum": configs_thresholds["loc_trend_min"],
        "max-width": configs_thresholds["max_width"],
        "min-chromosome-size": configs_thresholds["min_chrom_size"],
    }


def _plan(chromosomes: Dict[str, int], min_size: int, logger=None) -> List[Tuple[str, int, bool]]:
    plan = []
    small_chromosomes = []
    for chrom, length in chromosomes.items():
        skip = length <= min_size
        plan.append((chrom, length, skip))
        if skip:
            small_chromosomes.append(chrom)

    if len(small_chromosomes) != 0:
        if logger is None:
            logger = structlog.get_logger()

        logger.warning(
            "the following chromosomes are discarded because shorter than --min-chrom-size=%d bp: %s",
            min_size,
            ", ".join(small_chromosomes),
        )

    return plan


def _generate_empty_result(chrom: str, chrom_size: int, resolution: int) -> IO.Result:
    result = IO.Result(chrom)
    result.set_min_persistence(0)

    num_bins = (chrom_size + resolution - 1) // resolution
    for location in ("LT", "UT"):
        result.set("all_minimum_points", [], location)
        result.set("all_maximum_points", [], location)
        result.set("persistence_of_all_minimum_points", [], location)
        result.set("persistence_of_all_maximum_points", [], location)
        result.set("persistent_minimum_points", [], location)
        result.set("persistent_maximum_points", [], location)
        result.set("persistence_of_minimum_points", [], location)
        result.set("persistence_of_maximum_points", [], location)
        result.set("pseudodistribution", np.full(num_bins, np.nan, dtype=float), location)
        result.set("stripes", [], location)

    return result


class _JSONEncoder(json.JSONEncoder):
    def default(self, o: Any):
        if isinstance(o, pathlib.Path):
            return str(o)
        return super().default(o)


def _write_param_summary(*configs: Dict[str, Any]):
    config = {}
    for c in configs:
        config.update(c)

    config_str = json.dumps(config, indent=2, sort_keys=True, cls=_JSONEncoder)
    structlog.get_logger().info(f"CONFIG:\n{config_str}")


def _compute_progress_bar_weights(chrom_sizes: Dict[str, int]) -> pd.DataFrame:
    # These weights have been computed on a Linux machine (Ryzen 9 5950X) using 1 core to process
    # 4DNFI9GMP2J8.mcool at 10kbp
    step_weights = {
        "input": 0.067616,
        "step_1": 0.039959,
        "step_2": 0.033109,
        "step_3": 0.721486,
        "step_4": 0.135708,
        "output": 0.002122,
    }

    assert np.isclose(sum(step_weights.values()), 1.0)

    weights = []
    for size in chrom_sizes.values():
        weights.extend((size * w for w in step_weights.values()))

    weights = np.array(weights)
    weights /= weights.sum()
    weights = np.minimum(weights.cumsum(), 1.0)

    shape = (len(chrom_sizes), len(step_weights))
    df = pd.DataFrame(weights.reshape(shape), columns=list(step_weights.keys()))
    df["chrom"] = list(chrom_sizes.keys())
    return df.set_index(["chrom"])


def run(
    configs_input: Dict[str, Any],
    configs_thresholds: Dict[str, Any],
    configs_output: Dict[str, Any],
    configs_other: Dict[str, Any],
):
    # How long does stripepy take to analyze the whole Hi-C matrix?
    start_global_time = time.time()

    _write_param_summary(configs_input, configs_thresholds, configs_output, configs_other)

    # Data loading:
    f = others.open_matrix_file_checked(configs_input["contact_map"], configs_input["resolution"])

    # Remove existing folders:
    # configs_output["output_folder"] = (
    #     f"{configs_output['output_folder']}/{configs_input['contact_map'].stem}/{configs_input['resolution']}"
    # )
    IO.remove_and_create_folder(configs_output["output_folder"], configs_output["force"])

    with contextlib.ExitStack() as ctx:
        main_logger = structlog.get_logger()

        # Create HDF5 file to store candidate stripes:
        main_logger.info('initializing result file "%s"...', configs_output["output_folder"] / "results.hdf5")
        h5 = ctx.enter_context(IO.ResultFile(configs_output["output_folder"] / "results.hdf5", "w"))

        h5.init_file(f, configs_input["normalization"], _generate_metadata_attribute(configs_input, configs_thresholds))

        # Set up the process pool when appropriate
        if configs_other["nproc"] > 1:
            main_logger.debug("initializing a pool of %d processes...", configs_other["nproc"])
            pool = ctx.enter_context(mp.Pool(configs_other["nproc"]))
        else:
            pool = None

        disable_bar = not sys.stderr.isatty()
        progress_weights = _compute_progress_bar_weights(f.chromosomes())
        progress_bar = ctx.enter_context(
            ap.alive_bar(
                total=sum([(chr_ends[i] - chr_starts[i]) * f.resolution() for i, _ in c_pairs]),
                manual=True,
                disable=disable_bar,
                enrich_print=False,
                file=sys.stderr,
                receipt=False,
                refresh_secs=0.05,
                monitor="{percent:.2%}",
                unit="bp",
                scale="SI",
            )
        )

        # Lopping over all chromosomes:
        for chrom_name, chrom_size, skip in _plan(
            f.chromosomes(include_ALL=False), configs_thresholds["min_chrom_size"]
        ):
            if skip:
                result = _generate_empty_result(chrom_name, chrom_size, configs_input["resolution"])
                h5.write_descriptors(result)
                continue

            logger = main_logger.bind(chrom=chrom_name)
            logger.info("begin processing...")
            start_local_time = time.time()

            pw0, pw1, pw2, pw3, pw4, pw5 = progress_weights.loc[this_chr, :]

            # Removing and creating folders to store output files:
            # configs_input['roi'] = None
            if configs_input["roi"] is not None:
                IO.create_folders_for_plots(configs_output["output_folder"] / "plots" / chrom_name)

            logger.debug("fetching interactions using normalization=%s", configs_input["normalization"])
<<<<<<< HEAD
            I = f.fetch(chrom_name, normalization=configs_input["normalization"]).to_csr("full")
=======
            I = f.fetch(this_chr, normalization=configs_input["normalization"]).to_csr("full")
            progress_bar(pw0)
>>>>>>> 90e1939a

            # RoI:
            RoI = others.define_RoI(configs_input["roi"], chrom_size, configs_input["resolution"])
            if RoI is not None:
                logger.info("region of interest to be used for plotting: %s", RoI)

            logger = logger.bind(step=(1,))
            logger.info("data pre-processing")
            start_time = time.time()
            if all(param is not None for param in [RoI, configs_output["output_folder"]]):
                output_folder_1 = f"{configs_output['output_folder']}/plots/{chrom_name}/1_preprocessing/"
                LT_Iproc, UT_Iproc, Iproc_RoI = stripepy.step_1(
                    I,
                    configs_input["genomic_belt"],
                    configs_input["resolution"],
                    RoI=RoI,
                    output_folder=output_folder_1,
                    logger=logger,
                )
            else:
                LT_Iproc, UT_Iproc, _ = stripepy.step_1(
                    I, configs_input["genomic_belt"], configs_input["resolution"], logger=logger
                )
                Iproc_RoI = None
            progress_bar(pw1)
            logger.info("preprocessing took %s", pretty_format_elapsed_time(start_time))

            # Find the indices where the sum is zero
            # TODO: DO SOMETHING
            # zero_indices = np.where(np.sum(Iproc_RoI, axis=0) == 0)[0]
            # print(np.min(np.sum(LT_Iproc + UT_Iproc, axis=0)))
            # print(np.max(np.sum(LT_Iproc + UT_Iproc, axis=0)))
            # np.savetxt("trend.txt", np.sum(LT_Iproc + UT_Iproc, axis=0))
            # exit()

            logger = logger.bind(step=(2,))
            logger.info("topological data analysis")
            start_time = time.time()
            if all(param is not None for param in [Iproc_RoI, RoI, configs_output["output_folder"]]):
                output_folder_2 = f"{configs_output['output_folder']}/plots/{chrom_name}/2_TDA/"
                result = stripepy.step_2(
                    chrom_name,
                    LT_Iproc,
                    UT_Iproc,
                    configs_input["resolution"],
                    configs_thresholds["glob_pers_min"],
                    Iproc_RoI=Iproc_RoI,
                    RoI=RoI,
                    output_folder=output_folder_2,
                    logger=logger,
                )
            else:
                result = stripepy.step_2(
                    chrom_name,
                    LT_Iproc,
                    UT_Iproc,
                    configs_input["resolution"],
                    configs_thresholds["glob_pers_min"],
                    logger=logger,
                )
            progress_bar(pw2)
            logger.info("topological data analysis took %s", pretty_format_elapsed_time(start_time))

            logger = logger.bind(step=(3,))
            logger.info("shape analysis")
            start_time = time.time()

            if all(param is not None for param in [Iproc_RoI, RoI, configs_output["output_folder"]]):
                output_folder_3 = f"{configs_output['output_folder']}/plots/{chrom_name}/3_shape_analysis/"
                result = stripepy.step_3(
                    result,
                    LT_Iproc,
                    UT_Iproc,
                    configs_input["resolution"],
                    configs_input["genomic_belt"],
                    configs_thresholds["max_width"],
                    configs_thresholds["constrain_heights"],
                    configs_thresholds["loc_pers_min"],
                    configs_thresholds["loc_trend_min"],
                    Iproc_RoI=Iproc_RoI,
                    RoI=RoI,
                    output_folder=output_folder_3,
                    map=pool.map if pool is not None else map,
                    logger=logger,
                )
            else:
                result = stripepy.step_3(
                    result,
                    LT_Iproc,
                    UT_Iproc,
                    configs_input["resolution"],
                    configs_input["genomic_belt"],
                    configs_thresholds["max_width"],
                    configs_thresholds["constrain_heights"],
                    configs_thresholds["loc_pers_min"],
                    configs_thresholds["loc_trend_min"],
                    map=pool.map if pool is not None else map,
                    logger=logger,
                )

            progress_bar(pw3)
            logger.info("shape analysis took %s", pretty_format_elapsed_time(start_time))

            logger = logger.bind(step=(4,))
            logger.info("statistical analysis and post-processing")
            start_time = time.time()

            if all(param is not None for param in [Iproc_RoI, RoI, configs_output["output_folder"]]):
                output_folder_4 = f"{configs_output['output_folder']}/plots/{chrom_name}/4_biological_analysis/"
                thresholds_relative_change = np.arange(0.0, 15.2, 0.2)
                result = stripepy.step_4(
                    result,
                    LT_Iproc,
                    UT_Iproc,
                    configs_input["resolution"],
                    thresholds_relative_change,
                    Iproc_RoI=Iproc_RoI,
                    RoI=RoI,
                    output_folder=output_folder_4,
                    logger=logger,
                )
            else:
                result = stripepy.step_4(
                    result,
                    LT_Iproc,
                    UT_Iproc,
                    logger=logger,
                )

            progress_bar(pw4)
            logger.info("statistical analysis and post-processing took %s", pretty_format_elapsed_time(start_time))

            logger = main_logger.bind(chrom=chrom_name)
            logger.info('writing results to file "%s"', h5.path)
            h5.write_descriptors(result)
            progress_bar(pw5)
            logger.info("processing took %s", pretty_format_elapsed_time(start_local_time))

    main_logger.info("DONE!")
    main_logger.info(
        "processed %d chromosomes in %s", len(f.chromosomes()), pretty_format_elapsed_time(start_global_time)
    )<|MERGE_RESOLUTION|>--- conflicted
+++ resolved
@@ -157,7 +157,7 @@
         progress_weights = _compute_progress_bar_weights(f.chromosomes())
         progress_bar = ctx.enter_context(
             ap.alive_bar(
-                total=sum([(chr_ends[i] - chr_starts[i]) * f.resolution() for i, _ in c_pairs]),
+                total=sum(f.chromosomes().values()),
                 manual=True,
                 disable=disable_bar,
                 enrich_print=False,
@@ -174,16 +174,18 @@
         for chrom_name, chrom_size, skip in _plan(
             f.chromosomes(include_ALL=False), configs_thresholds["min_chrom_size"]
         ):
+            pw0, pw1, pw2, pw3, pw4, pw5 = progress_weights.loc[chrom_name, :]
+
             if skip:
+                logger.warning("writing an empty entry for chromosome %s...", chrom_name)
                 result = _generate_empty_result(chrom_name, chrom_size, configs_input["resolution"])
                 h5.write_descriptors(result)
+                progress_bar(pw5)
                 continue
 
             logger = main_logger.bind(chrom=chrom_name)
             logger.info("begin processing...")
             start_local_time = time.time()
-
-            pw0, pw1, pw2, pw3, pw4, pw5 = progress_weights.loc[this_chr, :]
 
             # Removing and creating folders to store output files:
             # configs_input['roi'] = None
@@ -191,12 +193,8 @@
                 IO.create_folders_for_plots(configs_output["output_folder"] / "plots" / chrom_name)
 
             logger.debug("fetching interactions using normalization=%s", configs_input["normalization"])
-<<<<<<< HEAD
             I = f.fetch(chrom_name, normalization=configs_input["normalization"]).to_csr("full")
-=======
-            I = f.fetch(this_chr, normalization=configs_input["normalization"]).to_csr("full")
             progress_bar(pw0)
->>>>>>> 90e1939a
 
             # RoI:
             RoI = others.define_RoI(configs_input["roi"], chrom_size, configs_input["resolution"])
