--- conflicted
+++ resolved
@@ -1,12 +1,9 @@
-<<<<<<< HEAD
-import datetime
-import json
-=======
 # Copyright (C) 2024 Andrea Raffo <andrea.raffo@ibv.uio.no>
 #
 # SPDX-License-Identifier: MIT
 
->>>>>>> 787075a1
+import datetime
+import json
 import multiprocessing as mp
 import pathlib
 import time
