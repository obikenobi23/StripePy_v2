# Copyright (C) 2024 Roberto Rossini <roberros@uio.no>
#
# SPDX-License-Identifier: MIT

name: CI

on:
  push:
    branches: [main]
    paths:
      - ".github/workflows/ci.yml"
      - "src/**"
      - "test/**"
      - ".gitignore"
      - "pyproject.toml"

  pull_request:
    paths:
      - ".github/workflows/ci.yml"
      - "src/**"
      - "test/**"
      - ".gitignore"
      - "pyproject.toml"

# https://stackoverflow.com/a/72408109
concurrency:
  group: ${{ github.workflow }}-${{ github.event.pull_request.number || github.ref }}
  cancel-in-progress: true

defaults:
  run:
    shell: bash

jobs:
  matrix-factory:
    name: Generate job matrix
    runs-on: ubuntu-latest
    outputs:
      matrix: ${{ steps.set-result.outputs.result }}
    steps:
      - name: Generate matrix
        uses: actions/github-script@v7
        id: set-result
        with:
          script: |
            // Documentation
            // https://docs.github.com/en/actions/learn-github-actions/contexts#fromjson
            // https://github.com/actions/runner/issues/982#issuecomment-809360765

            const platforms = ["windows-latest", "macos-latest", "ubuntu-latest"]
            var python_versions = ["3.9", "3.13"]
            if ("${{github.event_name}}" != "pull_request") {
                python_versions = python_versions.concat(["3.10", "3.11", "3.12"])
            }

            var includes = []
            for (const plat of platforms) {
                for (const ver of python_versions) {
                    includes.push({os: plat, python_version: ver})
                }
            }

            return { include: includes }

  ci:
    name: CI
    needs: [matrix-factory]
    strategy:
      fail-fast: false
      matrix: ${{ fromJson(needs.matrix-factory.outputs.matrix) }}
    runs-on: ${{ matrix.os }}

    env:
      TEST_DATASET_ID: 4DNFI9GMP2J8

    steps:
      - uses: actions/checkout@v4
        with:
          fetch-depth: 0

      - name: Setup Python
        uses: actions/setup-python@v5
        with:
          python-version: ${{ matrix.python_version }}
          cache: pip
          cache-dependency-path: pyproject.toml

      - name: Install package
        run: pip install --verbose '.[test]'

      - name: Run unit tests
<<<<<<< HEAD
        run: |
          python -m pytest \
            --cov=stripepy \
            --verbose \
            --cov-report=xml \
            --cov-report=term \
            test/

      - name: Upload unit test coverage report to Codecov
        uses: codecov/codecov-action@v4
        with:
          flags: "tests | unit | python-${{ matrix.python_version }}"
          disable_search: true
          files: coverage.xml
          fail_ci_if_error: true
          token: ${{ secrets.CODECOV_TOKEN }}
          verbose: true
=======
        run: python -m pytest test/ -v -m unit
>>>>>>> 12d35d99

      - name: Run simple CLI tests
        run: |
          stripepy --help
          stripepy --version

      - name: Cache test dataset
        id: cache-dset
        uses: actions/cache/restore@v4
        with:
          key: ${{ env.TEST_DATASET_ID }}
          path: |
            test/data/${{env.TEST_DATASET_ID }}.mcool
            test/data/results*.hdf5

      - name: Download test dataset
        if: steps.cache-dset.outputs.cache-hit != 'true'
        run: |
          mkdir test/data/
          stripepy download \
            --name ${{ env.TEST_DATASET_ID }} \
            --output test/data/${{ env.TEST_DATASET_ID }}.mcool

          stripepy download \
            --name __results_v1 \
            --output test/data/results_4DNFI9GMP2J8_v1.hdf5

      - name: Save test dataset
        if: steps.cache-dset.outputs.cache-hit != 'true'
        uses: actions/cache/save@v4
        with:
          key: ${{ env.TEST_DATASET_ID }}
          path: |
            test/data/${{env.TEST_DATASET_ID }}.mcool
            test/data/results*.hdf5

      - name: Run integration tests
        run: python -m pytest test/ -v -m end2end

  ci-status-check:
    name: Status Check (CI)
    if: ${{ always() }}
    runs-on: ubuntu-latest
    needs:
      - ci
    steps:
      - name: Collect job results
        if: needs.ci.result != 'success'
        run: exit 1<|MERGE_RESOLUTION|>--- conflicted
+++ resolved
@@ -89,14 +89,14 @@
         run: pip install --verbose '.[test]'
 
       - name: Run unit tests
-<<<<<<< HEAD
         run: |
           python -m pytest \
             --cov=stripepy \
             --verbose \
             --cov-report=xml \
             --cov-report=term \
-            test/
+            test/ \
+            -m unit
 
       - name: Upload unit test coverage report to Codecov
         uses: codecov/codecov-action@v4
@@ -107,9 +107,6 @@
           fail_ci_if_error: true
           token: ${{ secrets.CODECOV_TOKEN }}
           verbose: true
-=======
-        run: python -m pytest test/ -v -m unit
->>>>>>> 12d35d99
 
       - name: Run simple CLI tests
         run: |
@@ -147,7 +144,26 @@
             test/data/results*.hdf5
 
       - name: Run integration tests
-        run: python -m pytest test/ -v -m end2end
+        run: |
+          rm -f coverage.xml
+
+          python -m pytest \
+            --cov=stripepy \
+            --verbose \
+            --cov-report=xml \
+            --cov-report=term \
+            test/ \
+            -m end2end
+
+      - name: Upload end2end test coverage report to Codecov
+        uses: codecov/codecov-action@v4
+        with:
+          flags: "tests | integration | python-${{ matrix.python_version }}"
+          disable_search: true
+          files: coverage.xml
+          fail_ci_if_error: true
+          token: ${{ secrets.CODECOV_TOKEN }}
+          verbose: true
 
   ci-status-check:
     name: Status Check (CI)
