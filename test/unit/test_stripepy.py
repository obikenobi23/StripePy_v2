# Copyright (C) 2024 Andrea Raffo <andrea.raffo@ibv.uio.no>
#
# SPDX-License-Identifier: MIT

import numpy as np
import pytest
import scipy.sparse as ss

from stripepy.stripepy import (
    _band_extraction,
<<<<<<< HEAD
=======
    _check_neighborhood,
    _compute_global_pseudodistribution,
>>>>>>> 4dd86762
    _extract_RoIs,
    _log_transform,
    _scale_Iproc,
)


@pytest.mark.unit
class TestLogTransform:

    def test_empty(self):
        I = ss.csr_matrix((0, 0), dtype=float)
        Iproc = _log_transform(I)

        assert Iproc.shape == (0, 0)
        assert np.issubdtype(I.dtype, np.floating)

    def test_all_finite(self):
        I = ss.rand(100, 100, density=0.5, format="csr")
        Iproc = _log_transform(I)

        assert I.size == Iproc.size
        assert I.shape == Iproc.shape
        assert np.isfinite(Iproc.data).all()

    def test_with_nans(self):
        I = ss.rand(100, 100, density=0.5, format="csr")
        size_I = I.size
        mean_I = I.mean()
        num_nan_values = (I.data >= mean_I).sum()
        I.data[I.data >= mean_I] = np.nan

        Iproc = _log_transform(I)

        assert np.isfinite(Iproc.data).all()
        assert Iproc.size == size_I - num_nan_values


@pytest.mark.unit
class TestBandExtraction:

    def test_empty_matrix(self):
<<<<<<< HEAD
        row1 = np.array([0, 0, 0, 0, 0])
        row2 = np.array([0, 0, 0, 0, 0])
        row3 = np.array([0, 0, 0, 0, 0])
        row4 = np.array([0, 0, 0, 0, 0])
        row5 = np.array([0, 0, 0, 0, 0])
        matrix = np.array([row1, row2, row3, row4, row5])
        I = ss.csr_matrix(matrix)

        LT_I, UT_I = _band_extraction(I, 1, 4)

        assert np.array_equal(LT_I.toarray(), UT_I.toarray())

    def test_non_symmetric(self):
        """
        |   0   0   0   0   0   |
        |   1   0   0   0   0   |
        |   0   2   0   0   0   |
        |   0   0   3   0   0   |
        |   0   0   0   4   0   |
        """
        row1 = np.array([0, 0, 0, 0, 0])
        row2 = np.array([1, 0, 0, 0, 0])
        row3 = np.array([0, 2, 0, 0, 0])
        row4 = np.array([0, 0, 3, 0, 0])
        row5 = np.array([0, 0, 0, 4, 0])
        matrix = np.array([row1, row2, row3, row4, row5])
        I = ss.csr_matrix(matrix)

        LT_I, UT_I = _band_extraction(I, 1, 4)

        assert np.array_equal(LT_I.toarray(), matrix)
        assert UT_I.size == 0

    def test_non_diagonal(self):
        """
        |   0   2   0   0   0   |
        |   1   0   3   0   0   |
        |   0   2   0   4   0   |
        |   0   0   3   0   5   |
        |   0   0   0   4   0   |
        """
        row1 = np.array([0, 2, 0, 0, 0])
        row2 = np.array([1, 0, 3, 0, 0])
        row3 = np.array([0, 2, 0, 4, 0])
        row4 = np.array([0, 0, 3, 0, 5])
        row5 = np.array([0, 0, 0, 4, 0])
        matrix = np.array([row1, row2, row3, row4, row5])
        I = ss.csr_matrix(matrix)

        LT_I, UT_I = _band_extraction(I, 1, 4)

        verify_LT = np.array([[0, 0, 0, 0, 0], [1, 0, 0, 0, 0], [0, 2, 0, 0, 0], [0, 0, 3, 0, 0], [0, 0, 0, 4, 0]])
        verify_UT = np.array([[0, 2, 0, 0, 0], [0, 0, 3, 0, 0], [0, 0, 0, 4, 0], [0, 0, 0, 0, 5], [0, 0, 0, 0, 0]])
        assert np.array_equal(LT_I.toarray(), verify_LT)
        assert np.array_equal(UT_I.toarray(), verify_UT)

    def test_matrix_belt_oob(self):
        """
        |   1   0   0   0   0   |
        |   0   2   0   0   0   |
        |   0   0   3   0   0   |
        |   0   0   0   4   0   |
        |   0   0   0   0   5   |
        """
        row1 = np.array([1, 0, 0, 0, 0])
        row2 = np.array([0, 2, 0, 0, 0])
        row3 = np.array([0, 0, 3, 0, 0])
        row4 = np.array([0, 0, 0, 4, 0])
        row5 = np.array([0, 0, 0, 0, 5])
        matrix = np.array([row1, row2, row3, row4, row5])
        I = ss.csr_matrix(matrix)

        LT_I, UT_I = _band_extraction(I, 1, 3 * 10**3)
        verify_array = np.array([[1, 0, 0, 0, 0], [0, 2, 0, 0, 0], [0, 0, 3, 0, 0], [0, 0, 0, 4, 0], [0, 0, 0, 0, 5]])

        assert np.array_equal(LT_I.toarray(), verify_array)
        assert np.array_equal(UT_I.toarray(), verify_array)
=======
        I = ss.rand(10, 10, density=0, format="csr")
        LT_I, _ = _band_extraction(I, 1, 1)

        assert LT_I.size == 0

    def test_non_symmetric(self):
        data = [*range(1, 5)]
        offsets = [-1]
        I = ss.dia_matrix((data, offsets), shape=(5, 5))
        LT_I, UT_I = _band_extraction(I, 1, 4)

        assert LT_I.size == 4

    def test_non_diagonal(self):
        data = [[*range(1, 5)], [*range(0, 4)]]
        offsets = [-1, 1]
        I = ss.dia_matrix((data, offsets), shape=(5, 5))
        LT_I, _ = _band_extraction(I, 1, 4)

        assert LT_I.size == 4

    def test_matrix_belt_oob(self):
        data = [*range(1, 5)]
        offsets = [0]
        I = ss.dia_matrix((data, offsets), shape=(4, 4))
        LT_I, _ = _band_extraction(I, 0.0000001, 3)

        assert LT_I.size == 4

    def test_is_correct_triangle(self):
        data = [[*range(1, 5)], [*range(4, 0, -1)]]
        offsets = [-1, 1]
        I = ss.dia_matrix((data, offsets), shape=(5, 5))
        LT_I, UT_I = _band_extraction(I, 1, 2)

        assert (LT_I.diagonal(0) == np.array([0, 0, 0, 0, 0])).all()
        assert (LT_I.diagonal(-1) == np.array([1, 2, 3, 4])).all()
        assert (UT_I.diagonal(1) == np.array([3, 2, 1, 0])).all()
>>>>>>> 4dd86762


@pytest.mark.unit
class TestScaleIProc:
    def test_divide_by_one(self):
<<<<<<< HEAD
        """
        |   1   0   0   0   |
        |   0   1   0   0   |
        |   0   0   1   0   |
        |   0   0   0   1   |
        """
        row1 = np.array([1, 0, 0, 0])
        row2 = np.array([0, 1, 0, 0])
        row3 = np.array([0, 0, 1, 0])
        row4 = np.array([0, 0, 0, 1])
        matrix = [row1, row2, row3, row4]
        I = ss.csr_matrix(matrix)
        LT_I, UT_I = _band_extraction(I, 1, 5)
        IScaled, LT_IScaled, UT_IScaled = _scale_Iproc(I, LT_I, UT_I)

        assert np.array_equal(IScaled.toarray(), LT_IScaled.toarray())
        assert np.array_equal(LT_IScaled.toarray(), UT_IScaled.toarray())
        assert np.array_equal(UT_IScaled.toarray(), matrix)

    def test_halve(self):
        """
        |   1   0   0   0   |
        |   0   2   0   0   |
        |   0   0   1   0   |
        |   0   0   0   1   |
        """
        row1 = np.array([1, 0, 0, 0])
        row2 = np.array([0, 2, 0, 0])
        row3 = np.array([0, 0, 1, 0])
        row4 = np.array([0, 0, 0, 1])
        matrix = [row1, row2, row3, row4]
        I = ss.csr_matrix(matrix)
        LT_I, UT_I = _band_extraction(I, 1, 5)
        IScaled, LT_IScaled, UT_IScaled = _scale_Iproc(I, LT_I, UT_I)
        assert (IScaled.diagonal(0) == np.array([0.5, 1, 0.5, 0.5])).all()
=======
        indices = [0, 1, 2, 3]
        data = [1] * len(indices)
        I = ss.csr_matrix((data, (indices, indices)))
        LT_I, UT_I = _band_extraction(I, 1, 5)
        I, LT_I, UT_I = _scale_Iproc(I, LT_I, UT_I)

        assert (I.diagonal(0) == np.array([1, 1, 1, 1])).all()

    def test_halve(self):
        indices = [0, 1, 2, 3]
        data = [1, 2, 1, 1]
        I = ss.csr_matrix((data, (indices, indices)))
        LT_I, UT_I = _band_extraction(I, 1, 5)
        I, LT_I, UT_I = _scale_Iproc(I, LT_I, UT_I)
        assert (I.diagonal(0) == np.array([0.5, 1, 0.5, 0.5])).all()
>>>>>>> 4dd86762


@pytest.mark.unit
class TestExtractRoIs:
    def test_is_NDarray(self):
        I = ss.rand(10, 10, density=0.5, format="csr")
        I_RoI = _extract_RoIs(I, {"matrix": [2, 5]})

        assert isinstance(I_RoI, np.ndarray)

    def test_is_square(self):
        I = ss.rand(10, 10, density=0.5, format="csr")
        I_RoI = _extract_RoIs(I, {"matrix": [2, 5]})

<<<<<<< HEAD
        assert I.shape[0] == I.shape[1]


"""
"""
"""
STEP 2
"""
"""
"""


@pytest.mark.skip(reason="not implemented in this branch")
@pytest.mark.unit
class TestComputeGlobalPseudodistribution:
    # TODO: implement generator function for matrix
=======
        assert (I_RoI.size**0.5).is_integer()


@pytest.mark.unit
class TestComputeGlobalPseudodistribution:
    # TODO: implement generator function for matrix
    # TODO: Make larger matrix. Use fixture.
    # TODO: Calculate out values manually. Verify results based on expected outcome from the operations.
>>>>>>> 4dd86762
    """
    The input matrix looks like
    |   9   0   0   |
    |   0   2   0   |
    |   0   4   0   |
    """

<<<<<<< HEAD
=======
    @pytest.mark.skip(reason="Outgoing matrix is not necessarily sparse")
    def test_is_sparse(self):
        I = ss.rand(10, 10, density=0.5, format="csr")
        I_RoI = _compute_global_pseudodistribution(I, {"matrix": [2, 5]})

        assert ss.issparse(I_RoI)

>>>>>>> 4dd86762
    def test_is_marginalized(self):
        row = np.array([0, 1, 2])
        col = np.array([0, 1, 1])
        data = np.array([9.0, 2.0, 4.0])
        I = ss.csr_matrix((data, (row, col)), shape=(3, 3))
        I_RoI = _compute_global_pseudodistribution(I, {"matrix": [3, 3]})

        assert I_RoI.shape == (3,)

    def test_is_scaled(self):
        row = np.array([0, 1, 2])
        col = np.array([0, 1, 1])
        data = np.array([9.0, 2.0, 4.0])
        I = ss.csr_matrix((data, (row, col)), shape=(3, 3))
        I_RoI = _compute_global_pseudodistribution(I, {"matrix": [3, 3]})

        assert I_RoI.max() >= 0.9

    def test_is_smoothed(self):
        row = np.array([0, 1, 2])
        col = np.array([0, 1, 1])
        data = np.array([9.0, 2.0, 4.0])
        I = ss.csr_matrix((data, (row, col)), shape=(3, 3))
        I_RoI = _compute_global_pseudodistribution(I, {"matrix": [3, 3]})

        assert I_RoI.max() <= 1.0


<<<<<<< HEAD
@pytest.mark.skip(reason="not implemented in this branch")
=======
>>>>>>> 4dd86762
@pytest.mark.unit
class TestCheckNeighborhood:
    @pytest.fixture(scope="function")
    def correct_mask(self):
        yield [0] * 20 + [1] * 70 + [0] * 10

    @pytest.fixture(scope="function")
    def generic_setup(self):
        yield (np.linspace(0.0, 29.0, 30), 5.0, 4, 0.5)

<<<<<<< HEAD
=======
    # TODO: The vector can be a lot smaller than this. Just calculate the resulting values, and you get the correct result.
>>>>>>> 4dd86762
    @pytest.fixture(scope="class")
    def values(self):
        yield np.linspace(0.0, 99.0, 100)

    @pytest.fixture(scope="class")
    def min_value(self):
        yield 20.0

    @pytest.fixture(scope="class")
    def neighborhood_size(self):
        yield 10

    @pytest.fixture(scope="class")
    def threshold_percentage(self):
        yield 0.5

    # TODO: test_min_value_too_low_for_params and test_threshold_percentage_too_low modifies to the same list. Change this, so that every output is unique
<<<<<<< HEAD
=======
    # TODO: Verify neighborhood size shouldn't be more than half the size of the values array
>>>>>>> 4dd86762
    def test_correct_output(self, values, min_value, neighborhood_size, threshold_percentage, correct_mask):

        mask = _check_neighborhood(values, min_value, neighborhood_size, threshold_percentage)

        assert mask == correct_mask

    def test_min_value_too_low_to_run(self, values, min_value, neighborhood_size, threshold_percentage, correct_mask):

        with pytest.raises(AssertionError):
            mask = _check_neighborhood(
                values=values,
                min_value=-1.0,
                neighborhood_size=neighborhood_size,
                threshold_percentage=threshold_percentage,
            )

        # assert mask == correct_mask

    def test_min_value_too_low_for_params(
        self, values, min_value, neighborhood_size, threshold_percentage, correct_mask
    ):

        mask = _check_neighborhood(
            values=values,
            min_value=19.0,
            neighborhood_size=neighborhood_size,
            threshold_percentage=threshold_percentage,
        )
        correct_mask[19] = 1

        assert mask == correct_mask

    def test_min_value_too_large_for_params(
        self, values, min_value, neighborhood_size, threshold_percentage, correct_mask
    ):

        mask = _check_neighborhood(
            values=values,
            min_value=21.0,
            neighborhood_size=neighborhood_size,
            threshold_percentage=threshold_percentage,
        )
        correct_mask[20] = 0

        assert mask == correct_mask

    def test_neighborhood_size_too_low(self, values, min_value, neighborhood_size, threshold_percentage, correct_mask):

        mask = _check_neighborhood(
            values=values, min_value=min_value, neighborhood_size=9, threshold_percentage=threshold_percentage
        )
        correct_mask[90] = 1

        assert mask == correct_mask

    def test_neighborhood_size_too_large(
        self, values, min_value, neighborhood_size, threshold_percentage, correct_mask
    ):

        mask = _check_neighborhood(
            values=values, min_value=min_value, neighborhood_size=11, threshold_percentage=threshold_percentage
        )
        correct_mask[89] = 0

        assert mask == correct_mask

    def test_threshold_percentage_too_low(
        self, values, min_value, neighborhood_size, threshold_percentage, correct_mask
    ):

        mask = _check_neighborhood(
            values=values, min_value=min_value, neighborhood_size=neighborhood_size, threshold_percentage=0.4
        )
        correct_mask[18] = 1
        correct_mask[19] = 1

        assert mask == correct_mask

    def test_threshold_percentage_too_large(
        self, values, min_value, neighborhood_size, threshold_percentage, correct_mask
    ):

        mask = _check_neighborhood(
            values=values, min_value=min_value, neighborhood_size=neighborhood_size, threshold_percentage=0.6
        )
        correct_mask[20] = 0
        correct_mask[21] = 0

        assert mask == correct_mask<|MERGE_RESOLUTION|>--- conflicted
+++ resolved
@@ -8,11 +8,8 @@
 
 from stripepy.stripepy import (
     _band_extraction,
-<<<<<<< HEAD
-=======
     _check_neighborhood,
     _compute_global_pseudodistribution,
->>>>>>> 4dd86762
     _extract_RoIs,
     _log_transform,
     _scale_Iproc,
@@ -54,7 +51,6 @@
 class TestBandExtraction:
 
     def test_empty_matrix(self):
-<<<<<<< HEAD
         row1 = np.array([0, 0, 0, 0, 0])
         row2 = np.array([0, 0, 0, 0, 0])
         row3 = np.array([0, 0, 0, 0, 0])
@@ -132,52 +128,11 @@
 
         assert np.array_equal(LT_I.toarray(), verify_array)
         assert np.array_equal(UT_I.toarray(), verify_array)
-=======
-        I = ss.rand(10, 10, density=0, format="csr")
-        LT_I, _ = _band_extraction(I, 1, 1)
-
-        assert LT_I.size == 0
-
-    def test_non_symmetric(self):
-        data = [*range(1, 5)]
-        offsets = [-1]
-        I = ss.dia_matrix((data, offsets), shape=(5, 5))
-        LT_I, UT_I = _band_extraction(I, 1, 4)
-
-        assert LT_I.size == 4
-
-    def test_non_diagonal(self):
-        data = [[*range(1, 5)], [*range(0, 4)]]
-        offsets = [-1, 1]
-        I = ss.dia_matrix((data, offsets), shape=(5, 5))
-        LT_I, _ = _band_extraction(I, 1, 4)
-
-        assert LT_I.size == 4
-
-    def test_matrix_belt_oob(self):
-        data = [*range(1, 5)]
-        offsets = [0]
-        I = ss.dia_matrix((data, offsets), shape=(4, 4))
-        LT_I, _ = _band_extraction(I, 0.0000001, 3)
-
-        assert LT_I.size == 4
-
-    def test_is_correct_triangle(self):
-        data = [[*range(1, 5)], [*range(4, 0, -1)]]
-        offsets = [-1, 1]
-        I = ss.dia_matrix((data, offsets), shape=(5, 5))
-        LT_I, UT_I = _band_extraction(I, 1, 2)
-
-        assert (LT_I.diagonal(0) == np.array([0, 0, 0, 0, 0])).all()
-        assert (LT_I.diagonal(-1) == np.array([1, 2, 3, 4])).all()
-        assert (UT_I.diagonal(1) == np.array([3, 2, 1, 0])).all()
->>>>>>> 4dd86762
 
 
 @pytest.mark.unit
 class TestScaleIProc:
     def test_divide_by_one(self):
-<<<<<<< HEAD
         """
         |   1   0   0   0   |
         |   0   1   0   0   |
@@ -213,23 +168,6 @@
         LT_I, UT_I = _band_extraction(I, 1, 5)
         IScaled, LT_IScaled, UT_IScaled = _scale_Iproc(I, LT_I, UT_I)
         assert (IScaled.diagonal(0) == np.array([0.5, 1, 0.5, 0.5])).all()
-=======
-        indices = [0, 1, 2, 3]
-        data = [1] * len(indices)
-        I = ss.csr_matrix((data, (indices, indices)))
-        LT_I, UT_I = _band_extraction(I, 1, 5)
-        I, LT_I, UT_I = _scale_Iproc(I, LT_I, UT_I)
-
-        assert (I.diagonal(0) == np.array([1, 1, 1, 1])).all()
-
-    def test_halve(self):
-        indices = [0, 1, 2, 3]
-        data = [1, 2, 1, 1]
-        I = ss.csr_matrix((data, (indices, indices)))
-        LT_I, UT_I = _band_extraction(I, 1, 5)
-        I, LT_I, UT_I = _scale_Iproc(I, LT_I, UT_I)
-        assert (I.diagonal(0) == np.array([0.5, 1, 0.5, 0.5])).all()
->>>>>>> 4dd86762
 
 
 @pytest.mark.unit
@@ -244,7 +182,6 @@
         I = ss.rand(10, 10, density=0.5, format="csr")
         I_RoI = _extract_RoIs(I, {"matrix": [2, 5]})
 
-<<<<<<< HEAD
         assert I.shape[0] == I.shape[1]
 
 
@@ -261,16 +198,7 @@
 @pytest.mark.unit
 class TestComputeGlobalPseudodistribution:
     # TODO: implement generator function for matrix
-=======
-        assert (I_RoI.size**0.5).is_integer()
-
-
-@pytest.mark.unit
-class TestComputeGlobalPseudodistribution:
-    # TODO: implement generator function for matrix
-    # TODO: Make larger matrix. Use fixture.
-    # TODO: Calculate out values manually. Verify results based on expected outcome from the operations.
->>>>>>> 4dd86762
+
     """
     The input matrix looks like
     |   9   0   0   |
@@ -278,8 +206,6 @@
     |   0   4   0   |
     """
 
-<<<<<<< HEAD
-=======
     @pytest.mark.skip(reason="Outgoing matrix is not necessarily sparse")
     def test_is_sparse(self):
         I = ss.rand(10, 10, density=0.5, format="csr")
@@ -287,7 +213,6 @@
 
         assert ss.issparse(I_RoI)
 
->>>>>>> 4dd86762
     def test_is_marginalized(self):
         row = np.array([0, 1, 2])
         col = np.array([0, 1, 1])
@@ -316,10 +241,7 @@
         assert I_RoI.max() <= 1.0
 
 
-<<<<<<< HEAD
 @pytest.mark.skip(reason="not implemented in this branch")
-=======
->>>>>>> 4dd86762
 @pytest.mark.unit
 class TestCheckNeighborhood:
     @pytest.fixture(scope="function")
@@ -330,10 +252,7 @@
     def generic_setup(self):
         yield (np.linspace(0.0, 29.0, 30), 5.0, 4, 0.5)
 
-<<<<<<< HEAD
-=======
     # TODO: The vector can be a lot smaller than this. Just calculate the resulting values, and you get the correct result.
->>>>>>> 4dd86762
     @pytest.fixture(scope="class")
     def values(self):
         yield np.linspace(0.0, 99.0, 100)
@@ -351,10 +270,7 @@
         yield 0.5
 
     # TODO: test_min_value_too_low_for_params and test_threshold_percentage_too_low modifies to the same list. Change this, so that every output is unique
-<<<<<<< HEAD
-=======
     # TODO: Verify neighborhood size shouldn't be more than half the size of the values array
->>>>>>> 4dd86762
     def test_correct_output(self, values, min_value, neighborhood_size, threshold_percentage, correct_mask):
 
         mask = _check_neighborhood(values, min_value, neighborhood_size, threshold_percentage)
