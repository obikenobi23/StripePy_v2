--- conflicted
+++ resolved
@@ -6,11 +6,9 @@
 import pytest
 import scipy.sparse as ss
 
-<<<<<<< HEAD
+
 from stripepy.stripepy import _log_transform, _band_extraction, _scale_Iproc, _extract_RoIs, _compute_global_pseudodistribution, _check_neighborhood
-=======
-from stripepy.stripepy import _log_transform, _band_extraction, _scale_Iproc
->>>>>>> 806cef29
+
 
 
 @pytest.mark.unit
@@ -104,7 +102,7 @@
         LT_I, UT_I = _band_extraction(I, 1, 5)
         I, LT_I, UT_I = _scale_Iproc(I, LT_I, UT_I)
         assert (I.diagonal(0) == np.array([0.5, 1, 0.5, 0.5])).all()
-<<<<<<< HEAD
+
         
 @pytest.mark.unit
 class TestExtractRoIs:
@@ -281,6 +279,3 @@
         correct_mask[21] = 0
 
         assert mask == correct_mask
-=======
-        pass
->>>>>>> 806cef29
