--- conflicted
+++ resolved
@@ -1,61 +1,13 @@
-<<<<<<< HEAD
-import pytest
-=======
 import math
 import re
 
 import numpy as np
 import pytest
 import scipy.sparse as ss
->>>>>>> 83d4d476
 
 from stripepy.utils.stripe import Stripe
 
 
-<<<<<<< HEAD
-@pytest.fixture(scope="function")
-def U_stripe():
-    stripe = Stripe(seed=5, top_pers=5.0, horizontal_bounds=(4, 6), vertical_bounds=(0, 4), where="upper_triangular")
-    yield stripe
-
-
-@pytest.fixture(scope="function")
-def L_stripe():
-    stripe = Stripe(seed=5, top_pers=5.0, horizontal_bounds=(4, 6), vertical_bounds=(4, 10), where="lower_triangular")
-    yield stripe
-
-
-@pytest.mark.unit
-class TestInferLocation:
-    @pytest.mark.skip(reason="Method not poperly implemented")
-    def test_within_upper_triangle(self, U_stripe):
-        UP = U_stripe._infer_location(U_stripe._seed, U_stripe._top_bound, U_stripe._bottom_bound)
-
-        assert UP == "upper_triangular"
-
-    def test_within_lower_triangular(self, L_stripe):
-        LO = L_stripe._infer_location(L_stripe._seed, L_stripe._top_bound, L_stripe._bottom_bound)
-
-        assert LO == "lower_triangular"
-
-    @pytest.mark.skip(reason="Method not poperly implemented")
-    def test_equal_coordinate(self, U_stripe):
-        with pytest.raises(Exception):
-            EQ = U_stripe._infer_location(10, 100, 100)
-
-
-@pytest.mark.unit
-class TestComputeConvexComp:
-    def test_in_upper(self, U_stripe):
-        comp = U_stripe._compute_convex_comp()
-
-        assert comp == 4
-
-    def test_in_lower(self, L_stripe):
-        comp = L_stripe._compute_convex_comp()
-
-        assert comp == 4
-=======
 @pytest.mark.unit
 class TestObjectInitialization:
     # TODO: Try to pass None-values and other types of values
@@ -1311,5 +1263,4 @@
                     r"caught an attempt to access five_number property before compute_biodescriptors() was called"
                 ),
             ):
-                assert stripe.five_number == None
->>>>>>> 83d4d476
+                assert stripe.five_number == None